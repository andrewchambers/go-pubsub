// Copyright 2013, Chandra Sekar S.  All rights reserved.
// Use of this source code is governed by a BSD-style
// license that can be found in the README.md file.

package pubsub

import (
	"reflect"
	"runtime"
	"testing"
	"time"
)

func TestSub(t *testing.T) {
	ps := New(1)
	ch1 := ps.Sub("t1")
	ch2 := ps.Sub("t1")
	ch3 := ps.Sub("t2")

	ps.Pub("hi", "t1")
	ps.Pub("hello", "t2")

	ps.Shutdown()

	checkContents(t, ch1, []string{"hi"})
	checkContents(t, ch2, []string{"hi"})
	checkContents(t, ch3, []string{"hello"})
}

func TestSubOnce(t *testing.T) {
	ps := New(1)
	defer ps.Shutdown()

	ch := ps.SubOnce("t1")

	ps.Pub("hi", "t1")
	checkContents(t, ch, []string{"hi"})
}

func TestAddSub(t *testing.T) {
	ps := New(3)
	ch1 := ps.Sub("t1")
	ch2 := ps.Sub("t2")

	ps.Pub("hi1", "t1")
	ps.Pub("hi2", "t2")

	ps.AddSub(ch1, "t2", "t3")
	ps.Pub("hi3", "t2")
	ps.Pub("hi4", "t3")

	ps.Shutdown()

	checkContents(t, ch1, []string{"hi1", "hi3", "hi4"})
	checkContents(t, ch2, []string{"hi2", "hi3"})
}

func TestUnsub(t *testing.T) {
	ps := New(1)
	defer ps.Shutdown()

	ch := ps.Sub("t1")

	ps.Pub("hi", "t1")
	ps.Unsub(ch, "t1")
	checkContents(t, ch, []string{"hi"})
}

func TestUnsubAll(t *testing.T) {
	ps := New(1)
	ch1 := ps.Sub("t1", "t2", "t3")
	ch2 := ps.Sub("t1", "t3")

	ps.Unsub(ch1)
	checkContents(t, ch1, []string{})

	ps.Pub("hi", "t1")
	ps.Shutdown()

	checkContents(t, ch2, []string{"hi"})
}

func TestClose(t *testing.T) {
	ps := New(1)
	ch1 := ps.Sub("t1")
	ch2 := ps.Sub("t1")
	ch3 := ps.Sub("t2")
	ch4 := ps.Sub("t3")

	ps.Pub("hi", "t1")
	ps.Pub("hello", "t2")
	ps.Close("t1", "t2")

	checkContents(t, ch1, []string{"hi"})
	checkContents(t, ch2, []string{"hi"})
	checkContents(t, ch3, []string{"hello"})

	ps.Pub("welcome", "t3")
	ps.Shutdown()

	checkContents(t, ch4, []string{"welcome"})
}

func TestUnsubAfterClose(t *testing.T) {
	ps := New(1)
	ch := ps.Sub("t1")
	defer func() {
		ps.Unsub(ch, "t1")
		ps.Shutdown()
	}()

	ps.Close("t1")
	checkContents(t, ch, []string{})
}

func TestShutdown(t *testing.T) {
	start := runtime.NumGoroutine()
	New(10).Shutdown()
	time.Sleep(1 * time.Millisecond)
	if current := runtime.NumGoroutine(); current != start {
		t.Fatalf("Goroutine leak! Expected: %d, but there were: %d.", start, current)
	}
}

func TestMultiSub(t *testing.T) {
	ps := New(2)
	ch := ps.Sub("t1", "t2")

	ps.Pub("hi", "t1")
	ps.Pub("hello", "t2")
	ps.Shutdown()

	checkContents(t, ch, []string{"hi", "hello"})
}

func TestMultiSubOnce(t *testing.T) {
	ps := New(1)
	defer ps.Shutdown()

	ch := ps.SubOnce("t1", "t2")

	ps.Pub("hi", "t1")
	ps.Pub("hello", "t2")

	checkContents(t, ch, []string{"hi"})
}

func TestMultiPub(t *testing.T) {
	ps := New(2)
	ch1 := ps.Sub("t1")
	ch2 := ps.Sub("t2")

	ps.Pub("hi", "t1", "t2")
	ps.Shutdown()

	checkContents(t, ch1, []string{"hi"})
	checkContents(t, ch2, []string{"hi"})
}

<<<<<<< HEAD
func (s *Suite) TestTryPub(c *check.C) {
	ps := New(1)
	ch := ps.Sub("t1")

	ps.TryPub("hi", "t1")
	ps.TryPub("there", "t1")

	<-ch
	extraMsg := false
	select {
	case <-ch:
		extraMsg = true
	default:
	}
	c.Check(extraMsg, check.Equals, false)

	ps.Shutdown()
}

func (s *Suite) TestMultiUnsub(c *check.C) {
=======
func TestTryPub(t *testing.T) {
>>>>>>> a1dc30a0
	ps := New(1)
	defer ps.Shutdown()

	ch := ps.Sub("t1")
	ps.TryPub("hi", "t1")
	ps.TryPub("there", "t1")

	<-ch
	extraMsg := false
	select {
	case <-ch:
		extraMsg = true
	default:
	}

	if extraMsg {
		t.Fatal("Extra message was found in channel")
	}
}

func TestMultiUnsub(t *testing.T) {
	ps := New(1)
	defer ps.Shutdown()

	ch := ps.Sub("t1", "t2", "t3")

	ps.Unsub(ch, "t1")
	ps.Pub("hi", "t1")
	ps.Pub("hello", "t2")
	ps.Unsub(ch, "t2", "t3")

	checkContents(t, ch, []string{"hello"})
}

func TestMultiClose(t *testing.T) {
	ps := New(2)
	defer ps.Shutdown()

	ch := ps.Sub("t1", "t2")

	ps.Pub("hi", "t1")
	ps.Close("t1")

	ps.Pub("hello", "t2")
	ps.Close("t2")

	checkContents(t, ch, []string{"hi", "hello"})
}

func checkContents(t *testing.T, ch chan interface{}, vals []string) {
	contents := []string{}
	for v := range ch {
		contents = append(contents, v.(string))
	}

	if !reflect.DeepEqual(contents, vals) {
		t.Fatalf("Invalid channel contents. Expected: %v, but was: %v.", vals, contents)
	}
}<|MERGE_RESOLUTION|>--- conflicted
+++ resolved
@@ -157,11 +157,11 @@
 	checkContents(t, ch2, []string{"hi"})
 }
 
-<<<<<<< HEAD
-func (s *Suite) TestTryPub(c *check.C) {
-	ps := New(1)
+func TestTryPub(t *testing.T) {
+	ps := New(1)
+	defer ps.Shutdown()
+
 	ch := ps.Sub("t1")
-
 	ps.TryPub("hi", "t1")
 	ps.TryPub("there", "t1")
 
@@ -172,29 +172,6 @@
 		extraMsg = true
 	default:
 	}
-	c.Check(extraMsg, check.Equals, false)
-
-	ps.Shutdown()
-}
-
-func (s *Suite) TestMultiUnsub(c *check.C) {
-=======
-func TestTryPub(t *testing.T) {
->>>>>>> a1dc30a0
-	ps := New(1)
-	defer ps.Shutdown()
-
-	ch := ps.Sub("t1")
-	ps.TryPub("hi", "t1")
-	ps.TryPub("there", "t1")
-
-	<-ch
-	extraMsg := false
-	select {
-	case <-ch:
-		extraMsg = true
-	default:
-	}
 
 	if extraMsg {
 		t.Fatal("Extra message was found in channel")
